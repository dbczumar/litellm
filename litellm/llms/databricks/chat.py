# What is this?
## Handler file for databricks API https://docs.databricks.com/en/machine-learning/foundation-models/api-reference.html#chat-request
import copy
import json
import os
import time
import types
from enum import Enum
from functools import partial
from typing import Any, Callable, Dict, List, Literal, Optional, Tuple, Union

import httpx  # type: ignore
import requests  # type: ignore

import litellm
from litellm.litellm_core_utils.core_helpers import map_finish_reason
from litellm.litellm_core_utils.litellm_logging import Logging as LiteLLMLoggingObj
from litellm.llms.custom_httpx.http_handler import AsyncHTTPHandler, HTTPHandler
<<<<<<< HEAD
from litellm.llms.databricks.client import (
    DatabricksModelServingClientWrapper,
    get_databricks_model_serving_client_wrapper,
=======
from litellm.llms.databricks.exceptions import DatabricksError
from litellm.llms.databricks.streaming_utils import ModelResponseIterator
from litellm.types.llms.openai import (
    ChatCompletionDeltaChunk,
    ChatCompletionResponseMessage,
    ChatCompletionToolCallChunk,
    ChatCompletionToolCallFunctionChunk,
    ChatCompletionUsageBlock,
>>>>>>> 69bfa0c7
)
from litellm.llms.databricks.exceptions import DatabricksError
from litellm.types.utils import (
    CustomStreamingDecoder,
    GenericStreamingChunk,
    ProviderField,
)
from litellm.utils import CustomStreamWrapper, EmbeddingResponse, ModelResponse, Usage

from ..base import BaseLLM
from ..prompt_templates.factory import custom_prompt, prompt_factory


class DatabricksConfig:
    """
    Reference: https://docs.databricks.com/en/machine-learning/foundation-models/api-reference.html#chat-request
    """

    max_tokens: Optional[int] = None
    temperature: Optional[int] = None
    top_p: Optional[int] = None
    top_k: Optional[int] = None
    stop: Optional[Union[List[str], str]] = None
    n: Optional[int] = None

    def __init__(
        self,
        max_tokens: Optional[int] = None,
        temperature: Optional[int] = None,
        top_p: Optional[int] = None,
        top_k: Optional[int] = None,
        stop: Optional[Union[List[str], str]] = None,
        n: Optional[int] = None,
    ) -> None:
        locals_ = locals()
        for key, value in locals_.items():
            if key != "self" and value is not None:
                setattr(self.__class__, key, value)

    @classmethod
    def get_config(cls):
        return {
            k: v
            for k, v in cls.__dict__.items()
            if not k.startswith("__")
            and not isinstance(
                v,
                (
                    types.FunctionType,
                    types.BuiltinFunctionType,
                    classmethod,
                    staticmethod,
                ),
            )
            and v is not None
        }

    def get_required_params(self) -> List[ProviderField]:
        """For a given provider, return it's required fields with a description"""
        return [
            ProviderField(
                field_name="api_key",
                field_type="string",
                field_description="Your Databricks API Key.",
                field_value="dapi...",
            ),
            ProviderField(
                field_name="api_base",
                field_type="string",
                field_description="Your Databricks API Base.",
                field_value="https://adb-..",
            ),
        ]

    def get_supported_openai_params(self):
        return [
            "stream",
            "stop",
            "temperature",
            "top_p",
            "max_tokens",
            "max_completion_tokens",
            "n",
        ]

    def map_openai_params(self, non_default_params: dict, optional_params: dict):
        for param, value in non_default_params.items():
            if param == "max_tokens" or param == "max_completion_tokens":
                optional_params["max_tokens"] = value
            if param == "n":
                optional_params["n"] = value
            if param == "stream" and value == True:
                optional_params["stream"] = value
            if param == "temperature":
                optional_params["temperature"] = value
            if param == "top_p":
                optional_params["top_p"] = value
            if param == "stop":
                optional_params["stop"] = value
        return optional_params


class DatabricksEmbeddingConfig:
    """
    Reference: https://learn.microsoft.com/en-us/azure/databricks/machine-learning/foundation-models/api-reference#--embedding-task
    """

    instruction: Optional[str] = (
        None  # An optional instruction to pass to the embedding model. BGE Authors recommend 'Represent this sentence for searching relevant passages:' for retrieval queries
    )

    def __init__(self, instruction: Optional[str] = None) -> None:
        locals_ = locals()
        for key, value in locals_.items():
            if key != "self" and value is not None:
                setattr(self.__class__, key, value)

    @classmethod
    def get_config(cls):
        return {
            k: v
            for k, v in cls.__dict__.items()
            if not k.startswith("__")
            and not isinstance(
                v,
                (
                    types.FunctionType,
                    types.BuiltinFunctionType,
                    classmethod,
                    staticmethod,
                ),
            )
            and v is not None
        }

    def get_supported_openai_params(
        self,
    ):  # no optional openai embedding params supported
        return []

    def map_openai_params(self, non_default_params: dict, optional_params: dict):
        return optional_params


class DatabricksChatCompletion(BaseLLM):
    def __init__(self) -> None:
        super().__init__()

    def _validate_environment(
        self,
        api_key: Optional[str],
        api_base: Optional[str],
        endpoint_type: Literal["chat_completions", "embeddings"],
        custom_endpoint: Optional[bool],
        headers: Optional[dict],
    ) -> Tuple[str, dict]:
        if api_key is None and headers is None:
            raise DatabricksError(
                status_code=400,
                message="Missing API Key - A call is being made to LLM Provider but no key is set either in the environment variables ({LLM_PROVIDER}_API_KEY) or via params",
            )

        if api_base is None:
            raise DatabricksError(
                status_code=400,
                message="Missing API Base - A call is being made to LLM Provider but no api base is set either in the environment variables ({LLM_PROVIDER}_API_KEY) or via params",
            )

        if headers is None:
            headers = {
                "Authorization": "Bearer {}".format(api_key),
                "Content-Type": "application/json",
            }
        else:
            if api_key is not None:
                headers.update({"Authorization": "Bearer {}".format(api_key)})

        if endpoint_type == "chat_completions" and custom_endpoint is not True:
            api_base = "{}/chat/completions".format(api_base)
        elif endpoint_type == "embeddings" and custom_endpoint is not True:
            api_base = "{}/embeddings".format(api_base)
        return api_base, headers

    def completion(
        self,
        model: str,
        messages: list,
        api_base: str,
        custom_llm_provider: str,
        custom_prompt_dict: dict,
        model_response: ModelResponse,
        print_verbose: Callable,
        encoding,
        api_key: str,
        logging_obj: LiteLLMLoggingObj,
        optional_params: dict,
        acompletion=None,
        litellm_params=None,
        logger_fn=None,
        headers: Optional[dict] = None,
        timeout: Optional[Union[float, httpx.Timeout]] = None,
        client: Optional[Union[HTTPHandler, AsyncHTTPHandler]] = None,
        custom_endpoint: Optional[bool] = None,
        streaming_decoder: Optional[
            CustomStreamingDecoder
        ] = None,  # if openai-compatible api needs custom stream decoder - e.g. sagemaker
    ):
        def emit_log_event(log_fn: Callable, response: Optional[str] = None):
            response_kwargs = {"original_response": response} if response else {}
            log_fn(
                input=messages,
                api_key=api_key,
                additional_args={
                    "complete_input_dict": {
                        "model": model,
                        "messages": messages,
                        **optional_params,
                    },
                    "api_base": api_base,
                    "headers": headers,
                },
                **response_kwargs,
            )

        custom_endpoint = custom_endpoint or optional_params.pop(
            "custom_endpoint", None
        )
        databricks_client = get_databricks_model_serving_client_wrapper(
            custom_llm_provider=custom_llm_provider,
            logging_obj=logging_obj,
            support_async=acompletion,
            api_key=api_key,
            api_base=api_base,
            http_handler=client,
            timeout=timeout,
            custom_endpoint=custom_endpoint,
            headers=headers,
            streaming_decoder=streaming_decoder,
        )

        for k, v in litellm.DatabricksConfig().get_config().items():
            optional_params.setdefault(k, v)
        stream: bool = optional_params.get("stream", False)
        optional_params["stream"] = stream

        emit_log_event(log_fn=logging_obj.pre_call)

        def format_response(response: Union[ModelResponse, CustomStreamWrapper]):
            base_model: Optional[str] = optional_params.pop("base_model", None)
            if response.model is not None:
                response.model = custom_llm_provider + "/" + response.model
            if base_model is not None and response.model is not None:
                response._hidden_params["model"] = base_model

            return response

        if acompletion is True:

            async def get_async_completion():
                response = await databricks_client.acompletion(
                    endpoint_name=model,
                    messages=messages,
                    optional_params=optional_params,
                    stream=stream,
                )
                emit_log_event(log_fn=logging_obj.post_call, response=str(response))
                return format_response(response)

            return get_async_completion()
        else:
            response = databricks_client.completion(
                endpoint_name=model,
                messages=messages,
                optional_params=optional_params,
                stream=stream,
            )
            emit_log_event(log_fn=logging_obj.post_call, response=str(response))
            return format_response(response)

    async def aembedding(
        self,
        input: list,
        data: dict,
        model_response: ModelResponse,
        timeout: float,
        api_key: str,
        api_base: str,
        logging_obj,
        headers: dict,
        client=None,
    ) -> EmbeddingResponse:
        response = None
        try:
            if client is None or isinstance(client, AsyncHTTPHandler):
                self.async_client = AsyncHTTPHandler(timeout=timeout)  # type: ignore
            else:
                self.async_client = client

            try:
                response = await self.async_client.post(
                    api_base,
                    headers=headers,
                    data=json.dumps(data),
                )  # type: ignore

                response.raise_for_status()

                response_json = response.json()
            except httpx.HTTPStatusError as e:
                raise DatabricksError(
                    status_code=e.response.status_code,
                    message=response.text if response else str(e),
                )
            except httpx.TimeoutException as e:
                raise DatabricksError(
                    status_code=408, message="Timeout error occurred."
                )
            except Exception as e:
                raise DatabricksError(status_code=500, message=str(e))

            ## LOGGING
            logging_obj.post_call(
                input=input,
                api_key=api_key,
                additional_args={"complete_input_dict": data},
                original_response=response_json,
            )
            return EmbeddingResponse(**response_json)
        except Exception as e:
            ## LOGGING
            logging_obj.post_call(
                input=input,
                api_key=api_key,
                original_response=str(e),
            )
            raise e

    def embedding(
        self,
        model: str,
        input: list,
        timeout: float,
        logging_obj,
        api_key: Optional[str],
        api_base: Optional[str],
        optional_params: dict,
        model_response: Optional[litellm.utils.EmbeddingResponse] = None,
        client=None,
        aembedding=None,
        headers: Optional[dict] = None,
    ) -> EmbeddingResponse:
        api_base, headers = self._validate_environment(
            api_base=api_base,
            api_key=api_key,
            endpoint_type="embeddings",
            custom_endpoint=False,
            headers=headers,
        )
        model = model
        data = {"model": model, "input": input, **optional_params}

        ## LOGGING
        logging_obj.pre_call(
            input=input,
            api_key=api_key,
            additional_args={"complete_input_dict": data, "api_base": api_base},
        )

        if aembedding == True:
            return self.aembedding(data=data, input=input, logging_obj=logging_obj, model_response=model_response, api_base=api_base, api_key=api_key, timeout=timeout, client=client, headers=headers)  # type: ignore
        if client is None or isinstance(client, AsyncHTTPHandler):
            self.client = HTTPHandler(timeout=timeout)  # type: ignore
        else:
            self.client = client

        ## EMBEDDING CALL
        try:
            response = self.client.post(
                api_base,
                headers=headers,
                data=json.dumps(data),
            )  # type: ignore

            response.raise_for_status()  # type: ignore

            response_json = response.json()  # type: ignore
        except httpx.HTTPStatusError as e:
            raise DatabricksError(
                status_code=e.response.status_code,
                message=response.text if response else str(e),
            )
        except httpx.TimeoutException as e:
            raise DatabricksError(status_code=408, message="Timeout error occurred.")
        except Exception as e:
            raise DatabricksError(status_code=500, message=str(e))

        ## LOGGING
        logging_obj.post_call(
            input=input,
            api_key=api_key,
            additional_args={"complete_input_dict": data},
            original_response=response_json,
        )

        return litellm.EmbeddingResponse(**response_json)<|MERGE_RESOLUTION|>--- conflicted
+++ resolved
@@ -16,20 +16,9 @@
 from litellm.litellm_core_utils.core_helpers import map_finish_reason
 from litellm.litellm_core_utils.litellm_logging import Logging as LiteLLMLoggingObj
 from litellm.llms.custom_httpx.http_handler import AsyncHTTPHandler, HTTPHandler
-<<<<<<< HEAD
 from litellm.llms.databricks.client import (
     DatabricksModelServingClientWrapper,
     get_databricks_model_serving_client_wrapper,
-=======
-from litellm.llms.databricks.exceptions import DatabricksError
-from litellm.llms.databricks.streaming_utils import ModelResponseIterator
-from litellm.types.llms.openai import (
-    ChatCompletionDeltaChunk,
-    ChatCompletionResponseMessage,
-    ChatCompletionToolCallChunk,
-    ChatCompletionToolCallFunctionChunk,
-    ChatCompletionUsageBlock,
->>>>>>> 69bfa0c7
 )
 from litellm.llms.databricks.exceptions import DatabricksError
 from litellm.types.utils import (
@@ -260,7 +249,7 @@
         databricks_client = get_databricks_model_serving_client_wrapper(
             custom_llm_provider=custom_llm_provider,
             logging_obj=logging_obj,
-            support_async=acompletion,
+            support_async=acompletion or False,
             api_key=api_key,
             api_base=api_base,
             http_handler=client,
@@ -406,6 +395,7 @@
             self.client = client
 
         ## EMBEDDING CALL
+        response = None
         try:
             response = self.client.post(
                 api_base,
