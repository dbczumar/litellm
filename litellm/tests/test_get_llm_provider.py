import os
import sys
import traceback

from dotenv import load_dotenv

load_dotenv()
import io
import os

sys.path.insert(
    0, os.path.abspath("../..")
)  # Adds the parent directory to the system path
import pytest

import litellm


def test_get_llm_provider():
    _, response, _, _ = litellm.get_llm_provider(model="anthropic.claude-v2:1")

    assert response == "bedrock"


# test_get_llm_provider()


def test_get_llm_provider_fireworks():  # tests finetuned fireworks models - https://github.com/BerriAI/litellm/issues/4923
    model, custom_llm_provider, _, _ = litellm.get_llm_provider(
        model="fireworks_ai/accounts/my-test-1234"
    )

    assert custom_llm_provider == "fireworks_ai"
    assert model == "accounts/my-test-1234"


def test_get_llm_provider_catch_all():
    _, response, _, _ = litellm.get_llm_provider(model="*")
    assert response == "openai"


def test_get_llm_provider_gpt_instruct():
    _, response, _, _ = litellm.get_llm_provider(model="gpt-3.5-turbo-instruct-0914")

    assert response == "text-completion-openai"


def test_get_llm_provider_mistral_custom_api_base():
    model, custom_llm_provider, dynamic_api_key, api_base = litellm.get_llm_provider(
        model="mistral/mistral-large-fr",
        api_base="https://mistral-large-fr-ishaan.francecentral.inference.ai.azure.com/v1",
    )
    assert custom_llm_provider == "mistral"
    assert model == "mistral-large-fr"
    assert (
        api_base
        == "https://mistral-large-fr-ishaan.francecentral.inference.ai.azure.com/v1"
    )


def test_get_llm_provider_deepseek_custom_api_base():
    os.environ["DEEPSEEK_API_BASE"] = "MY-FAKE-BASE"
    model, custom_llm_provider, dynamic_api_key, api_base = litellm.get_llm_provider(
        model="deepseek/deep-chat",
    )
    assert custom_llm_provider == "deepseek"
    assert model == "deep-chat"
    assert api_base == "MY-FAKE-BASE"

    os.environ.pop("DEEPSEEK_API_BASE")


<<<<<<< HEAD
def test_get_llm_provider_vertex_ai_image_models():
    model, custom_llm_provider, dynamic_api_key, api_base = litellm.get_llm_provider(
        model="imagegeneration@006", custom_llm_provider=None
    )
    assert custom_llm_provider == "vertex_ai"
=======
def test_get_llm_provider_ai21_chat():
    model, custom_llm_provider, dynamic_api_key, api_base = litellm.get_llm_provider(
        model="jamba-1.5-large",
    )
    assert custom_llm_provider == "ai21_chat"
    assert model == "jamba-1.5-large"
    assert api_base == "https://api.ai21.com/studio/v1"


def test_get_llm_provider_ai21_chat_test2():
    """
    if user prefix with ai21/ but calls jamba-1.5-large then it should be ai21_chat provider
    """
    model, custom_llm_provider, dynamic_api_key, api_base = litellm.get_llm_provider(
        model="ai21/jamba-1.5-large",
    )

    print("model=", model)
    print("custom_llm_provider=", custom_llm_provider)
    print("api_base=", api_base)
    assert custom_llm_provider == "ai21_chat"
    assert model == "jamba-1.5-large"
    assert api_base == "https://api.ai21.com/studio/v1"
>>>>>>> 0b51712a
<|MERGE_RESOLUTION|>--- conflicted
+++ resolved
@@ -70,13 +70,12 @@
     os.environ.pop("DEEPSEEK_API_BASE")
 
 
-<<<<<<< HEAD
 def test_get_llm_provider_vertex_ai_image_models():
     model, custom_llm_provider, dynamic_api_key, api_base = litellm.get_llm_provider(
         model="imagegeneration@006", custom_llm_provider=None
     )
     assert custom_llm_provider == "vertex_ai"
-=======
+
 def test_get_llm_provider_ai21_chat():
     model, custom_llm_provider, dynamic_api_key, api_base = litellm.get_llm_provider(
         model="jamba-1.5-large",
@@ -100,4 +99,3 @@
     assert custom_llm_provider == "ai21_chat"
     assert model == "jamba-1.5-large"
     assert api_base == "https://api.ai21.com/studio/v1"
->>>>>>> 0b51712a
